﻿using System.ComponentModel;
using SharpAudio.Codec.FFMPEG;
using System;
using System.Diagnostics;
using System.IO;
using System.Linq;
using System.Threading;
using System.Threading.Tasks;
using SharpAudio.SpectrumAnalysis;
using System.Numerics;

namespace SharpAudio.Codec
{
    public sealed class SoundStream : IDisposable, INotifyPropertyChanged
    {
        private Decoder _decoder;
        private BufferChain _chain;
        private byte[] _silence;
        private AudioBuffer _buffer;
        private byte[] _data;
        private readonly TimeSpan SampleQuantum = TimeSpan.FromSeconds(0.1);
        private readonly TimeSpan SampleWait = TimeSpan.FromMilliseconds(1);

        public event PropertyChangedEventHandler PropertyChanged;

        /// <summary>
        /// The audio format of this stream
        /// </summary>
        public AudioFormat Format => _decoder.Format;

        /// <summary>
        /// The metadata of the decoded data;
        /// </summary>
        public AudioMetadata Metadata => _decoder.Metadata;

        /// <summary>
        /// The underlying source
        /// </summary>
        public AudioSource Source { get; }

        /// <summary>
        /// Wether or not the audio is finished
        /// </summary>
        public bool IsPlaying => _state == SoundStreamState.Playing;

        /// <summary>
        /// Wether or not the audio is streamed
        /// </summary>
        public bool IsStreamed { get; }

        /// <summary>
        /// The volume of the source
        /// </summary>
        public float Volume
        {
            get => Source.Volume;
            set => Source.Volume = value;
        }

        /// <summary>
        /// Duration when provided by the decoder. Otherwise 0
        /// </summary>
        public TimeSpan Duration => _decoder.Duration;

        /// <summary>
        /// Current position inside the stream
        /// </summary>
        public TimeSpan Position => _decoder.Position;


        public CircularBuffer SamplesCopyBuf { get; }
        volatile SoundStreamState _state;

        public SoundStreamState State => _state;

        public void TrySeek(TimeSpan seek) => _decoder.TrySeek(seek);

        /// <summary>
        /// Initializes a new instance of the <see cref="SoundStream"/> class.
        /// </summary>
        /// <param name="stream">The sound stream.</param>
        /// <param name="engine">The audio engine</param>
        public SoundStream(Stream stream, AudioEngine engine)
        {
            if (stream == null)
                throw new ArgumentNullException("Stream cannot be null!");

            IsStreamed = !stream.CanSeek;

            Source = engine.CreateSource();

            _decoder = new FFmpegDecoder(stream);

            _chain = new BufferChain(engine);

            _silence = new byte[(int)(_decoder.Format.Channels * _decoder.Format.SampleRate * SampleQuantum.TotalSeconds)];

            SamplesCopyBuf = new CircularBuffer((int)(_decoder.Format.Channels * _decoder.Format.SampleRate * SampleQuantum.TotalSeconds * sizeof(short)));

            // Prime the buffer chain with empty data.
            _chain.QueueData(Source, _silence, Format);
            SamplesCopyBuf.Write(_silence, 0, _silence.Length);

            Task.Factory.StartNew(MainLoop, TaskCreationOptions.LongRunning | TaskCreationOptions.AttachedToParent);
        }

        public event EventHandler<double[]> FFTDataReady;

        private int fftLength = 4096;
        private int bins = 4096;
        private int binsPerPoint = 1;
        private double minDB = -25;

        private double GetYPosLog(Complex complex)
        {
            return complex.Magnitude;
            //if (intensityDB < minDB) intensityDB = minDB;
            //return intensityDB / minDB;
        }

        private double[] ProcessFFT(Complex[] fftResults, double[] windowMultipliers)
        {
            var processedFFT = new double[bins / binsPerPoint];

            for (int n = 0; n < fftResults.Length / binsPerPoint; n += binsPerPoint)
            {
                // averaging out bins
                double yPos = 0;
                for (int b = 0; b < binsPerPoint; b++)
                {
                    yPos += fftResults[n + b].Magnitude;
                }

                processedFFT[n / binsPerPoint] = (yPos / binsPerPoint) * 10;
            }

            return processedFFT;
        }

        private async Task SpectrumLoop()
        {
            // Assuming 16 bit PCM, Little-endian, Variable Channels.
            int totalCh = _decoder.Format.Channels;
            int specSamples = fftLength * totalCh * sizeof(short);
            int curChByteRaw = 0;

            var tempBuf = new byte[specSamples];
            var rawSamplesShort = new short[totalCh * fftLength];
            var samplesShort = new short[totalCh, fftLength];
<<<<<<< HEAD
            var summedSamples = new short[fftLength / totalCh];
=======

            var summedSamples = new double[fftLength / totalCh];
>>>>>>> 9c2afa9c
            var summedSamplesDouble = new double[fftLength / totalCh];
            var counters = new int[totalCh];
            var complexSamples = new Complex[fftLength];
            var shortDivisor = (double)short.MaxValue;
            var binaryExp = (int)Math.Log(fftLength, 2.0);

            var cachedWindowVal = new double[fftLength];

            for (int i = 0; i < fftLength; i++)
            {
                cachedWindowVal[i] = FastFourierTransform.HammingWindow(i, fftLength);
            }

            while (_state == SoundStreamState.Playing)
            {
                await Task.Delay(SampleWait);

                if (SamplesCopyBuf.Length < specSamples) continue;
                if (FFTDataReady is null) continue;

                Array.Clear(tempBuf, 0, tempBuf.Length);
                Array.Clear(rawSamplesShort, 0, rawSamplesShort.Length);
                Array.Clear(summedSamplesDouble, 0, summedSamplesDouble.Length);
                Array.Clear(summedSamples, 0, summedSamples.Length);

                SamplesCopyBuf.Read(tempBuf, 0, specSamples);
                Buffer.BlockCopy(tempBuf, 0, rawSamplesShort, 0, rawSamplesShort.Length);

                // Channel de-interleaving
                for (int i = 0; i < rawSamplesShort.Length; i++)
                {
                    samplesShort[curChByteRaw, counters[curChByteRaw]] = rawSamplesShort[i];
                    counters[curChByteRaw]++;
                    curChByteRaw++;
                    curChByteRaw %= totalCh;
                }

                Array.Clear(counters, 0, counters.Length);

                // Mixing down
                for (int ch = 0; ch < 2; ch++)
                {
                    for (int b = 0; b < summedSamples.Length; b++)
                    {
                        summedSamplesDouble[b] += samplesShort[ch, counters[ch]];
                        counters[ch]++;
                    }
                }

                double max = 0;

                // Hard clipping stage
                for (int b = 0; b < summedSamples.Length; b++)
                {
                    summedSamples[b] += Math.Clamp(summedSamplesDouble[b] / shortDivisor, -1, 1);

                    if (summedSamples[b] > max)
                    {
                        max = summedSamples[b];
                    }
                }

                Array.Clear(counters, 0, counters.Length);

                for (int i = 0; i < summedSamples.Length; i++)
                {
                    var windowed_sample = summedSamples[i] * cachedWindowVal[i];
                    complexSamples[i] = new Complex(windowed_sample, 0);
                }

<<<<<<< HEAD
                FastFourierTransform.FFT(true, binaryExp, complexSamples);
                FFTDataReady?.Invoke(this, ProcessFFT(complexSamples));
=======
                FastFourierTransform.FFT(true, m, complexSamples);
                FFTDataReady?.Invoke(this, ProcessFFT(complexSamples, cachedWindowVal));
>>>>>>> 9c2afa9c
            }
        }

        /// <summary>
        /// Start playing the soundstream 
        /// </summary>
        public void PlayPause()
        {
            switch (_state)
            {
                case SoundStreamState.Idle:
                    _state = SoundStreamState.PreparePlay;
                    break;
                case SoundStreamState.PreparePlay:
                case SoundStreamState.Playing:
                    _state = SoundStreamState.Paused;
                    break;
                case SoundStreamState.Paused:
                    _state = SoundStreamState.Playing;
                    break;
            }

            PropertyChanged?.Invoke(this, new PropertyChangedEventArgs(nameof(State)));
        }


        private async Task MainLoop()
        {
            do
            {
                switch (_state)
                {
                    case SoundStreamState.PreparePlay:
                        Source.Play();
                        _state = SoundStreamState.Playing;
                        Task.Factory.StartNew(SpectrumLoop, TaskCreationOptions.LongRunning | TaskCreationOptions.AttachedToParent);
                        break;

                    case SoundStreamState.Playing:

                        if (Source.BuffersQueued < 3)
                        {
                            _decoder.GetSamples(SampleQuantum, ref _data);

                            if (_data is null)
                                _data = _silence;

                            _chain.QueueData(Source, _data, Format);
                            SamplesCopyBuf.Write(_data, 0, _data.Length);
                        }

                        PropertyChanged?.Invoke(this, new PropertyChangedEventArgs(nameof(Position)));

                        if (!Source.IsPlaying() || _decoder.IsFinished)
                        {
                            _state = SoundStreamState.Stopping;
                        }

                        break;

                    case SoundStreamState.Paused:
                        if (Source.BuffersQueued < 3)
                        {
                            _data = _silence;
                            _chain.QueueData(Source, _data, Format);
                        }
                        break;
                }

                await Task.Delay(SampleWait);

            } while (_state != SoundStreamState.Stopping);

            Source.Stop();

            _state = SoundStreamState.Stopped;
            PropertyChanged?.Invoke(this, new PropertyChangedEventArgs(nameof(Position)));
            PropertyChanged?.Invoke(this, new PropertyChangedEventArgs(nameof(State)));
        }

        /// <summary>
        /// Stop the soundstream
        /// </summary>
        public void Stop()
        {
            _state = SoundStreamState.Stopping;
        }

        public void Dispose()
        {
            FFTDataReady = null;
            _buffer?.Dispose();
            Source.Dispose();
        }
    }
}<|MERGE_RESOLUTION|>--- conflicted
+++ resolved
@@ -147,12 +147,8 @@
             var tempBuf = new byte[specSamples];
             var rawSamplesShort = new short[totalCh * fftLength];
             var samplesShort = new short[totalCh, fftLength];
-<<<<<<< HEAD
-            var summedSamples = new short[fftLength / totalCh];
-=======
 
             var summedSamples = new double[fftLength / totalCh];
->>>>>>> 9c2afa9c
             var summedSamplesDouble = new double[fftLength / totalCh];
             var counters = new int[totalCh];
             var complexSamples = new Complex[fftLength];
@@ -223,13 +219,8 @@
                     complexSamples[i] = new Complex(windowed_sample, 0);
                 }
 
-<<<<<<< HEAD
-                FastFourierTransform.FFT(true, binaryExp, complexSamples);
-                FFTDataReady?.Invoke(this, ProcessFFT(complexSamples));
-=======
                 FastFourierTransform.FFT(true, m, complexSamples);
                 FFTDataReady?.Invoke(this, ProcessFFT(complexSamples, cachedWindowVal));
->>>>>>> 9c2afa9c
             }
         }
 
