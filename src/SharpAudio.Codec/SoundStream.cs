--- conflicted
+++ resolved
@@ -106,21 +106,7 @@
 
         public event EventHandler<double[]> FFTDataReady;
 
-<<<<<<< HEAD
         private int fftLength = 4096;
-=======
-        private int fftLength = 512;
-        private int bins = 256;
-        private int binsPerPoint = 1;
-        private double minDB = -25;
-
-        private double GetYPosLog(Complex complex)
-        {
-            return complex.Magnitude;
-            //if (intensityDB < minDB) intensityDB = minDB;
-            //return intensityDB / minDB;
-        }
->>>>>>> f757d9ba
 
         double max = 0.0000000000000001;
 
@@ -128,21 +114,9 @@
         {
             var processedFFT = new double[fftResults.Length];
 
-<<<<<<< HEAD
             for (int n = 0; n < fftResults.Length; n++)
             {
-                processedFFT[n] = fftResults[n].Magnitude * 5;
-=======
-            for (int n = 0; n < bins / binsPerPoint; n += binsPerPoint)
-            {
-                // averaging out bins
-                double yPos = 0;
-                for (int b = 0; b < binsPerPoint; b++)
-                {
-                    yPos += fftResults[n + b].Magnitude;
-                }
-
-                var result = (yPos / binsPerPoint);
+                var result = fftResults[n].Magnitude * 5;
 
                 if (result > max)
                 {
@@ -150,8 +124,7 @@
                     Debug.WriteLine(max);
                 }
 
-                processedFFT[n / binsPerPoint] = result * (1 / max);
->>>>>>> f757d9ba
+                processedFFT[n] = result * (1 / max);
             }
 
             return processedFFT;
